from itertools import combinations

import torch
from tqdm import tqdm


class GraphBuilder():
    """TODO (Duncan)

    Attributes:
    """

    def __init__(self, samples):
        """Given the preprocessed training dictionary obtained from preprocessor.py,
        constructs a heuristic graph for each training example.
        """
        self.samples = samples
        self.flat = None  # Flattened current sample

    def build(self):
        """Wrapper to call all graph building functions. Converts edge-lists
        to coorindate pytorch tensors with relation types.

        Returns:
            graphs (torch.Tensor): A 3xN tensor, where N is the sum of the number
                of edges across all graphs in `self.samples`. Here, the first two
                rows correspond to the i-th and j-th indices of an edge
                respectively and the third row corresponds to the relation
                type of the edge (an integer in [0, 1, 2, 3]). The edges and
                corresponding relation types for each graph are concatenated in
                the second dimension to ensure a single tensor can be saved for
                all samples.

            graph_split_sizes (list): A dictionary containing sample ids as keys and
                corresponding graph tensor sizes as values. This allows the
                correct subtensor corresponding to the given sample from `graphs`
                to be extracted during training or inference time by using
                `torch.split()`.
        """
        self._make_names()
        from pprint import pprint
        pprint(self.samples)
        graphs = []
        graph_split_sizes = []

        # Iterate over each training example and build the graph.
<<<<<<< HEAD
        for _, sample in tqdm(self.samples.items()):
            # We only need mention information to build the graph
=======
        for sample_key, sample in tqdm(self.samples.items()):
            # Only need mention information to build the graph
>>>>>>> 288be9c2
            sample = sample['mentions']

            # Build graphs.
            doc_based_edges = self._build_doc_based(sample)
            match_edges = self._build_match(sample)
            coref_edges = self._build_coref(sample)
            all_edges = doc_based_edges + match_edges + coref_edges
            comp_edges = self._build_complement(sample, all_edges)

            # Create tensor for each edge specifying relation type.
            rels = torch.LongTensor([0 for _ in range(len(doc_based_edges))] +
                                    [1 for _ in range(len(match_edges))] +
                                    [2 for _ in range(len(coref_edges))] +
                                    [3 for _ in range(len(comp_edges))])

            # Create a coordinate tensor to store edges.
            edge_index = torch.t(torch.LongTensor(doc_based_edges +
                                                  match_edges +
                                                  coref_edges +
                                                  comp_edges))

            graph = torch.cat((edge_index, rels.reshape(1, -1)))
            graphs.append(graph)

            graph_split_sizes.append(graph.shape[1])

        # Concatenate graphs into one large tensor.
        graphs = torch.cat(graphs, dim=-1)

        return graphs, graph_split_sizes

    def _make_names(self):
        """Adds unique indices to each mention for each sample in `self.samples`.
        """
<<<<<<< HEAD

        for sample in self.samples.values():
=======
        for _, sample in self.samples.items():
>>>>>>> 288be9c2
            idx = 0
            sample_mentions = sample['mentions']

<<<<<<< HEAD
            for doc in sample_mentions:
=======
            sample = sample['mentions']
>>>>>>> 288be9c2

            for doc in sample:
                for mention in doc:

                    mention['id'] = idx
                    idx += 1

                    for coref in mention['corefs']:
                        coref['id'] = idx
                        idx += 1

    def _make_undirected(self, edge_list):
        """Takes an edge-list and adds to it edges in the reverse direction.
        """
        rev_edge_list = [(edge[1], edge[0]) for edge in edge_list]
        new_edge_list = edge_list + rev_edge_list

        return new_edge_list

    def _build_doc_based(self, sample):
        """Creates an edge-list containing all within-document relationships.
        """
        edge_list = []  # List of edge tuples (id_i, id_j)

        for doc in sample:
            ids = [mention['id'] for mention in doc]
            for mention in doc:
                for coref in mention['corefs']:
                    ids.append(coref['id'])
            edge_list += list(combinations(ids, 2))

        return self._make_undirected(edge_list)

    def _build_match(self, sample):
        """Creates an edge-list containing all mention matches.
        """
        edge_list = []

        checked = set()  # Track IDs that have already had edges added.

        # Get flattened representation of 'sample'.
        flat = []
        for doc in sample:
            for mention in doc:
                flat.append(mention)
                for coref in mention['corefs']:
                    flat.append(coref)
        self.flat = flat

        # Check for case-insensitive matches.
        for mention in flat:
            mention_id = mention['id']
            mention_str = mention['text'].lower()
            if mention_str in checked:
                continue
            checked.add(mention_str)

            for mention2 in flat:
                mention2_id = mention2['id']
                if mention_id == mention2_id:  # Avoid self-loops
                    continue
                mention2_str = mention2['text'].lower()
                if mention_str == mention2_str:  # Positive match
                    edge_list.append((mention_id, mention2_id))

        return self._make_undirected(edge_list)

    def _build_coref(self, sample):
        """Creates an edge-list containing all coref mentions.
        """
        edge_list = []

        for doc in sample:
            for mention in doc:
                ids = [mention['id']]
                for coref in mention['corefs']:
                    ids.append(coref['id'])
                edge_list += list(combinations(ids, 2))

        return self._make_undirected(edge_list)

    def _build_complement(self, sample, all_edges):
        """Creates an edge-list containing complement relations. Here,
        'all_edges' corresponds to an edge list containing all edges
        across all relation types found in the above functions.
        """
        # First get all possible ID pairs.
        all_ids = [mention['id'] for mention in self.flat]
        all_pairs = self._make_undirected(list(combinations(all_ids, 2)))

        # Subtract 'all_edges' from 'all_pairs' to get complement edges.
        comp_edges = list(set(all_pairs) - set(all_edges))

        return comp_edges<|MERGE_RESOLUTION|>--- conflicted
+++ resolved
@@ -44,13 +44,8 @@
         graph_split_sizes = []
 
         # Iterate over each training example and build the graph.
-<<<<<<< HEAD
         for _, sample in tqdm(self.samples.items()):
             # We only need mention information to build the graph
-=======
-        for sample_key, sample in tqdm(self.samples.items()):
-            # Only need mention information to build the graph
->>>>>>> 288be9c2
             sample = sample['mentions']
 
             # Build graphs.
@@ -85,22 +80,13 @@
     def _make_names(self):
         """Adds unique indices to each mention for each sample in `self.samples`.
         """
-<<<<<<< HEAD
 
         for sample in self.samples.values():
-=======
-        for _, sample in self.samples.items():
->>>>>>> 288be9c2
             idx = 0
             sample_mentions = sample['mentions']
 
-<<<<<<< HEAD
             for doc in sample_mentions:
-=======
-            sample = sample['mentions']
->>>>>>> 288be9c2
 
-            for doc in sample:
                 for mention in doc:
 
                     mention['id'] = idx
