<<<<<<< HEAD
=======
# from pprint import pprint
>>>>>>> e4a43d57
from itertools import combinations

import torch
from tqdm import tqdm


class BuildGraph():
<<<<<<< HEAD

=======
    """TODO (Duncan)

    Attributes:
    """
>>>>>>> e4a43d57
    def __init__(self, samples):
        """Given the preprocessed training dictionary obtained from preprocessor.py,
        constructs a heuristic graph for each training example.
        """
        self.samples = samples
        self.flat = None  # Flattened current sample

    def build(self):
        """Wrapper to call all graph building functions. Converts edge-lists
        to coorindate pytorch tensors with relation types.

        Returns:
            graphs (torch.Tensor): A 3xN tensor, where N is the sum of the number
                of edges across all graphs in `self.samples`. Here, the first two
                rows correspond to the i-th and j-th indices of an edge
                respectively and the third row corresponds to the relation
                type of the edge (an integer in [0, 1, 2, 3]). The edges and
                corresponding relation types for each graph are concatenated in
                the second dimension to ensure a single tensor can be saved for
<<<<<<< HEAD
                all samples. 
                    
=======
                all samples.

>>>>>>> e4a43d57
            idxs (dict): A dictionary containing sample ids as keys and
                corresponding graph tensor sizes as values. This allows the
                correct subtensor corresponding to the given sample from `graphs`
                to be extracted during training or inference time by using
                `torch.split()`.
        """

        self._make_names()

        graphs = []
        idxs = {}

        # Iterate over each training example and build the graph.
        for sample_key, sample in tqdm(self.samples.items()):

            # Build graphs.
            doc_based_edges = self._build_doc_based(sample)
            match_edges = self._build_match(sample)
            coref_edges = self._build_coref(sample)
            all_edges = doc_based_edges + match_edges + coref_edges
            comp_edges = self._build_complement(sample, all_edges)

            # Create tensor for each edge specifying relation type.
            rels = torch.LongTensor([0 for _ in range(len(doc_based_edges))] +
                                    [1 for _ in range(len(match_edges))] +
                                    [2 for _ in range(len(coref_edges))] +
                                    [3 for _ in range(len(comp_edges))])

            # Create a coordinate tensor to store edges.
            edge_index = torch.t(torch.LongTensor(doc_based_edges +
                                                  match_edges +
                                                  coref_edges +
                                                  comp_edges))

            graph = torch.cat((edge_index, rels.reshape(1, -1)))
            graphs.append(graph)

            idxs[sample_key] = graph.shape[1]

        # Concatenate graphs into one large tensor.
        graphs = torch.cat(graphs, dim=-1)

        return graphs, idxs

    def _make_names(self):
        """Adds unique indices to each mention for each sample in `self.samples`.
        """

        for _, sample in self.samples.items():
            idx = 0

            for doc in sample:

                for mention in doc:
                    mention['id'] = idx

                    for coref in mention['corefs']:
                        coref['id'] = idx
                        idx += 1

                    if len(mention['corefs']) == 0:
                        idx += 1

    def _make_undirected(self, edge_list):
        """Takes an edge-list and adds to it edges in the reverse direction.
        """

        rev_edge_list = [(edge[1], edge[0]) for edge in edge_list]
        new_edge_list = edge_list + rev_edge_list

        return new_edge_list

    def _build_doc_based(self, sample):
        """Creates an edge-list containing all within-document relationships.
        """

        edge_list = []  # List of edge tuples (id_i, id_j)

        for doc in sample:
            ids = [mention['id'] for mention in doc]
            for mention in doc:
                for coref in mention['corefs']:
                    ids.append(coref['id'])
            edge_list += list(combinations(ids, 2))

        return self._make_undirected(edge_list)

    def _build_match(self, sample):
        """Creates an edge-list containing all mention matches.
        """

        edge_list = []

        checked = set()  # Track IDs that have already had edges added.

        # Get flattened representation of 'sample'.
        flat = []
        for doc in sample:
            for mention in doc:
                flat.append(mention)
                for coref in mention['corefs']:
                    flat.append(coref)
        self.flat = flat

        # Check for case-insensitive matches.
        for mention in flat:
            mention_id = mention['id']
            mention_str = mention['mention'].lower()
            if mention_str in checked:
                continue
            checked.add(mention_str)

            for mention2 in flat:
                mention2_id = mention2['id']
                if mention_id == mention2_id:  # Avoid self-loops
                    continue
                mention2_str = mention2['mention'].lower()
                if mention_str == mention2_str:  # Positive match
                    edge_list.append((mention_id, mention2_id))

        return self._make_undirected(edge_list)

    def _build_coref(self, sample):
        """Creates an edge-list containing all coref mentions.
        """

        edge_list = []

        for doc in sample:
            for mention in doc:
                ids = [mention['id']]
                for coref in mention['corefs']:
                    ids.append(coref['id'])
                edge_list += list(combinations(ids, 2))

        return self._make_undirected(edge_list)

    def _build_complement(self, sample, all_edges):
        """Creates an edge-list containing complement relations. Here,
        'all_edges' corresponds to an edge list containing all edges
        across all relation types found in the above functions.
        """

        # First get all possible ID pairs.
        all_ids = [mention['id'] for mention in self.flat]
        all_pairs = self._make_undirected(list(combinations(all_ids, 2)))

        # Subtract 'all_edges' from 'all_pairs' to get complement edges.
        comp_edges = list(set(all_pairs) - set(all_edges))

        return comp_edges<|MERGE_RESOLUTION|>--- conflicted
+++ resolved
@@ -1,7 +1,3 @@
-<<<<<<< HEAD
-=======
-# from pprint import pprint
->>>>>>> e4a43d57
 from itertools import combinations
 
 import torch
@@ -9,14 +5,11 @@
 
 
 class BuildGraph():
-<<<<<<< HEAD
-
-=======
     """TODO (Duncan)
 
     Attributes:
     """
->>>>>>> e4a43d57
+    
     def __init__(self, samples):
         """Given the preprocessed training dictionary obtained from preprocessor.py,
         constructs a heuristic graph for each training example.
@@ -36,13 +29,8 @@
                 type of the edge (an integer in [0, 1, 2, 3]). The edges and
                 corresponding relation types for each graph are concatenated in
                 the second dimension to ensure a single tensor can be saved for
-<<<<<<< HEAD
                 all samples. 
                     
-=======
-                all samples.
-
->>>>>>> e4a43d57
             idxs (dict): A dictionary containing sample ids as keys and
                 corresponding graph tensor sizes as values. This allows the
                 correct subtensor corresponding to the given sample from `graphs`
