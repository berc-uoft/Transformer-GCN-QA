import spacy
import torch
from pytorch_pretrained_bert import BertModel
from pytorch_pretrained_bert import BertTokenizer
from torch import nn
from torch_geometric.nn import RGCNConv

from .constants import CLS
from .constants import PAD
from .constants import PRETRAINED_BERT_MODELS
from .constants import SEP
from .constants import SPACY_MODEL
from .utils import model_utils


class BERT(object):
    """A pre-trained BERT model which can be used to assign embeddings to tokenized text.

    Attributes:
        pretrained_model (str): Name of pretrained BERT model to load. Must be in
        `PRETRAINED_BERT_MODELS`.

    Raises:
        ValueError if `pretrained_model` not in `PRETRAINED_BERT_MODELS`.
    """
    def __init__(self, pretrained_model='bert-base-uncased'):
        if pretrained_model not in PRETRAINED_BERT_MODELS:
            err_msg = ("Expected `pretrained_model` to be one of {}."
                       " Got: {}".format(', '.join(PRETRAINED_BERT_MODELS), pretrained_model))
            raise ValueError(err_msg)

        # Load pre-trained model & tokenizer (vocabulary)
        self.tokenizer = BertTokenizer.from_pretrained(pretrained_model)
        self.model = BertModel.from_pretrained(pretrained_model)

        # Place the model on a CUDA device if avaliable
        self.device, self.n_gpus = model_utils.get_device(self.model)

    def predict_on_tokens(self, tokens, only_cls=False):
        """Uses `self.tokenizer` and `self.model` to run a prediction step on `tokens`.

        Using the pre-trained BERT tokenizer (`self.tokenizer`) and the pre-trained BERT model
        (`self.model), runs a prediction step on a list of lists representing tokenized sentences
        (`tokens`). Returns the a tensor containing the hidden state of the last layer in
        `self.model`, which corresponds to a contextualized token embedding for each token in
        `text`.

        Args:
            tokens (list): List of lists containing tokenized sentences.
            only_cls (bool): If True, a tensor of shape (len(tokens) x 768) is returned,
                corresponding to the output of the final layer of BERT on the special sentence
                classification token (`CLS`) for each sentence in `tokens`. This can be thought of
                as a summary of the input sentence. Otherwise, a tensor of the same shape as
                `tokens` is returned. Defaults to False.

        Returns:
            A Tensor, containing the hidden states of the last layer in `self.model`, which
            corresponds to a contextualized token embedding for each token in `text` if `only_cls`
            is False, otherwise a tensor of shape (len(tokens) x 768) corresponding to the hidden
            state of the last layer in `self.model` for the special sentence classification token
            (`CLS`).
        """
        indexed_tokens, attention_masks, orig_to_bert_tok_map = self.process_tokenized_input(tokens)

        # Predict hidden states features for each layer
        with torch.no_grad():
            encoded_output, _ = self.model(indexed_tokens,
                                           token_type_ids=torch.zeros_like(indexed_tokens),
                                           attention_mask=attention_masks,
                                           output_all_encoded_layers=False)

        # If only_cls, return only the embedding from the special classfication token
        if only_cls:
            encoded_output = encoded_output[:, 0, :]

        return encoded_output, orig_to_bert_tok_map

    def process_tokenized_input(self, tokens):
        """Processes tokenized sentences (`tokens`) for inference with BERT.

        Given `tokens`, a list of list representing tokenized sentences, processes the tokens
        and returns a three-tuple of token indices, attention masks and an original token to BERT
        token map. The token indices and attention masks can be used for inference with BERT. The
        original token to BERT token map is a determinisitc mapping for each token in `tokens`
        to the returned, token indices (note this is required as the tokenization process creates
        sub-tokens).

        Returns:
            A three-tuple of token indices, attention masks, and a original token to BERT token map.
        """
        # Tokenize input
        bert_tokens, orig_to_bert_tok_map = self._wordpiece_tokenization(tokens)

        # Pad the sequences
        max_sent = len(max(bert_tokens, key=len))
        bert_tokens = [sent + [PAD] * (max_sent - len(sent)) for sent in bert_tokens]

        # Generate attention masks for pad values
        attention_masks = [[int(token == PAD) for token in sent] for sent in bert_tokens]

        # Convert token to vocabulary indices
        indexed_tokens = [self.tokenizer.convert_tokens_to_ids(sent) for sent in bert_tokens]

        # Convert inputs to PyTorch tensors, put them on same device as model
        indexed_tokens = torch.tensor(indexed_tokens).to(self.device)
        attention_masks = torch.tensor(attention_masks).to(self.device)

        # Sanity check
        assert indexed_tokens.shape == attention_masks.shape

        return indexed_tokens, attention_masks, orig_to_bert_tok_map

    def _wordpiece_tokenization(self, orig_tokens):
        """WordPiece tokenize pre-tokenized text (`orig_tokens`) for inference with BERT.

        Given a list of lists representing pre-tokenized sentences, tokenizes each token with the
        WordPiece tokenizer associated with this BERT model
        (`self.self.tokenizer.wordpiece_tokenizer`) and appends the classication token
        and sentence seperater token, `CLS` and `SEP`, to the beginning and end of the sequence
        respectively. Additionaly, maintains a determinisitc mapping for each token in `orig_tokens`
        to the returned, WordPiece tokenized tokens.

        Returns:
            A two-tuple containing WordPiece tokenized tokens from `orig_tokens` and a deterministic
            mapping for each index in `orig_tokens` to an index in the returned WordPiece tokens.

        Resources:
            - https://github.com/google-research/bert/blob/master/README.md#tokenization
        """
        bert_tokens = []
        orig_to_bert_tok_map = []

        for sent in orig_tokens:
            bert_tokens.append([CLS])
            orig_to_bert_tok_map.append([])
            for orig_token in sent:
                orig_to_bert_tok_map[-1].append(len(bert_tokens[-1]))
                bert_tokens[-1].extend(self.tokenizer.wordpiece_tokenizer.tokenize(orig_token))
            bert_tokens[-1].append(SEP)

        return bert_tokens, orig_to_bert_tok_map


class TransformerGCNQA(nn.Module):
    """An end-to-end neural question answering achitecture based on transformers and GCNs.

    Attributes:
        nlp (spacy.lang): Optional, SpaCy language model. If None, loads `constants.SPACY_MODEL`.
            Defaults to None.
    """
<<<<<<< HEAD
    def __init__(self, nlp=None):
=======
    def __init__(self, batch_size, n_rgcn_layers, rgcn_size, n_rgcn_bases=10, nlp=None):
>>>>>>> f3acea47
        super().__init__()

        # an object for processing natural language
        self.nlp = nlp if nlp else spacy.load(SPACY_MODEL)

        # BERT instance associated with this model
        self.bert = BERT()

        # hyperparameters of the model
<<<<<<< HEAD
        # TODO
=======
        self.batch_size = batch_size
        self.n_rgcn_layers = n_rgcn_layers
        self.rgcn_size = rgcn_size
        self.n_rgcn_bases = n_rgcn_bases  # TODO: figure out a good number for this, 10 is a guess
>>>>>>> f3acea47

        # layers of the model
        '''
        self.mention_encoder = torch.nn.LSTM(input_size=768,
                                             hidden_size=384,
                                             num_layers=1,
                                             dropout=0.3,
                                             bidirectional=True)
        '''
        self.fc_1 = nn.Linear(1536, 512)

        # Instantiate R-GCN layers
        self.rgcn_layers = []
        for _ in range(self.n_rgcn_layers):
            self.rgcn_layers.append(RGCNConv(self.rgcn_size, self.rgcn_size, 4, self.n_rgcn_bases))

        # Add R-GCN layers to model
        for i, layer in enumerate(self.rgcn_layers):
            self.add_module('RGCN_{}'.format(i), layer)

        # Final affine transform.
        self.out = nn.Linear(self.rgcn_size, 1)

    def encode_query(self, query):
        """Encodes a query (`query`) using BERT (`self.bert`).

        Reorganizes the query into a subject-verb statment and embeds it using the
        loaded and pre-trained BERT model (`self.bert`). The embedding assigned to the [CLS] token
        (`constants.CLS`) by BERT is taken as the encoded query.

        Args:
            query (str): A string representing the input query from Wiki- or MedHop.

        Returns:
            A tensor of size 768 containing the encoded query.
        """
        # Reorganize query into a subject-verb arrangement
        query_sv = ' '.join(query.split(' ')[1:] + query.split(' ')[0].split('_'))

        # Get everything we need for inference with BERT
        indexed_tokens, attention_masks, _ = \
            self.bert.process_tokenized_input([[token.text for token in self.nlp(query_sv)]])

        # Push the query through BERT
        query_encoding, _ = self.bert.model(indexed_tokens,
                                            token_type_ids=torch.zeros_like(indexed_tokens),
                                            attention_mask=attention_masks,
                                            output_all_encoded_layers=False)

        # Use the embedding assigned to the [CLS] token as the encoded query
        query_encoding = query_encoding.squeeze(0)[0, :]

        return query_encoding

    # TODO (John): This will likely be removed unless we return to BiLSTM encoders
    '''
    def encode_mentions(self, x):
        """Encodes a mention embedding (`x`) using the mention encoder (`self.mention_encoder`).

        Pushes mention embeddings (`x`) through a BiLSTM, (`self.mention_encoder`). The final hidden
        states of the forward and backward layers are concatenated to produce the encoded mentions.

        Args:
            x (torch.Tensor): Tensor of shape (seq_len, num_mentions, input_size) containing the
                BERT embeddings for mentions (`x`).
        Returns:
            A vector of size (num_mentions, 2 * `self.query_encoder.hidden_size`) containing the
            encoded mentions.
        """
        # hn is of shape (num_layers * directions, batch_size, hidden_size)
        _, (hn, _) = self.mention_encoder(x)

        # Extract the final forward/backward hidden states
        final_forward_hidden_state, final_backward_hidden_state = \
            self._get_forward_backward_hidden_states(hn,
                                                     self.mention_encoder,
                                                     batch_size=x.shape[1])

        # Concat final forward/backward hidden states yields (1, 2 * hidden_size) encoded mentions
        return torch.cat((final_forward_hidden_state, final_backward_hidden_state), dim=-1)
    '''

    def encode_query_aware_mentions(self, encoded_query, encoded_mentions):
        """Returns the query aware mention encodings.

        Concatenates the encoded query (`encoded_query`) and encoded mentions (`encoded_mentions`)
        and pushes the resulting tensor through a dense layer (`self.fc_1`) to return the
        query aware mention encodings.

        Args:
            encoded_query (torch.Tensor): A tensor of shape 768, containing the encoded query.
            encoded_mentions (torch.Tensor): A tensor of shape (n x 768), containing the encoded
                mentions.

        Returns:
            The query aware mention encodings, derived by concatenating the encoded query with
            each encoded mention and pushing the resulting tensor through a dense layer
            (`self.fc_1`).
        """
        num_mentions = encoded_mentions.shape[0]

        concat_encodings = \
            torch.cat((encoded_query.expand(num_mentions, -1), encoded_mentions), dim=-1)

        # Push concatenated query and mention encodings through fc layer followed by leaky ReLU
        # activation to get our query_aware_mention_encoding
        query_aware_mention_encoding = nn.LeakyReLU(self.fc_1(concat_encodings))

        return query_aware_mention_encoding

    def forward(self, query, encoded_mentions):
        """Hook for the forward pass of the model.

        Args:
            query (str): A string representing the input query from Wiki- or MedHop.
            encoded_mentions (torch.Tensor): A tensor of encoded mentions, of shape
                (num of encoded mentions x 768).

<<<<<<< HEAD
=======
    def forward(self, query, x, graph):
        """TODO.
>>>>>>> f3acea47
        """
        encoded_query = self.encode_query(query)

        query_aware_mentions = self.encode_query_aware_mentions(encoded_query, encoded_mentions)

<<<<<<< HEAD
        # TODO (Duncan): Graph building, RGCNs, etc.
=======
        # Separate `graph` into edge tensor and edge relation type tensor
        edge_index = graph[[0, 1], :]
        edge_type  = graph[2, :]

        x = query_aware_mentions
        rgcn_layer_outputs = []  # Holds the output feature tensor from each R-GCN layer
        for layer in self.rgcn_layers:
            x = layer(x, edge_index, edge_type)
            # Can add NL activations here if we want
            rgcn_layer_outputs.append(x)

        # Sum outputs from each R-GCN layer
        x = torch.sum(torch.stack(rgcn_layer_outputs), dim=0)  # N x self.rgcn_size

        out = self.out(x)  # N x 1
        return out
        
>>>>>>> f3acea47

    # TODO (John): This will likely be removed unless we return to BiLSTM encoders
    '''
    def _get_forward_backward_hidden_states(self, hn, lstm, batch_size):
        """Helper function that returns the final forward/backward hidden states from `hn` given the
        LSTM that produced them (`lstm`).
        """
        # Reshape it in order to be able to extract final forward/backward hidden states
        num_layers = lstm.num_layers
        num_directions = 2 if lstm.bidirectional else 1
        hidden_size = lstm.hidden_size

        hn = hn.view(num_layers, num_directions, batch_size, hidden_size)

        final_forward_hidden_state = hn[-1, 0, :, :]
        final_backward_hidden_state = hn[-1, -1, :, :]

        return final_forward_hidden_state, final_backward_hidden_state
    '''<|MERGE_RESOLUTION|>--- conflicted
+++ resolved
@@ -148,11 +148,7 @@
         nlp (spacy.lang): Optional, SpaCy language model. If None, loads `constants.SPACY_MODEL`.
             Defaults to None.
     """
-<<<<<<< HEAD
-    def __init__(self, nlp=None):
-=======
     def __init__(self, batch_size, n_rgcn_layers, rgcn_size, n_rgcn_bases=10, nlp=None):
->>>>>>> f3acea47
         super().__init__()
 
         # an object for processing natural language
@@ -162,14 +158,10 @@
         self.bert = BERT()
 
         # hyperparameters of the model
-<<<<<<< HEAD
-        # TODO
-=======
         self.batch_size = batch_size
         self.n_rgcn_layers = n_rgcn_layers
         self.rgcn_size = rgcn_size
         self.n_rgcn_bases = n_rgcn_bases  # TODO: figure out a good number for this, 10 is a guess
->>>>>>> f3acea47
 
         # layers of the model
         '''
@@ -280,30 +272,21 @@
 
         return query_aware_mention_encoding
 
-    def forward(self, query, encoded_mentions):
+    def forward(self, query, encoded_mention, graph):
         """Hook for the forward pass of the model.
 
         Args:
             query (str): A string representing the input query from Wiki- or MedHop.
             encoded_mentions (torch.Tensor): A tensor of encoded mentions, of shape
                 (num of encoded mentions x 768).
-
-<<<<<<< HEAD
-=======
-    def forward(self, query, x, graph):
-        """TODO.
->>>>>>> f3acea47
         """
         encoded_query = self.encode_query(query)
 
-        query_aware_mentions = self.encode_query_aware_mentions(encoded_query, encoded_mentions)
-
-<<<<<<< HEAD
-        # TODO (Duncan): Graph building, RGCNs, etc.
-=======
+        query_aware_mentions = self.encode_query_aware_mentions(encoded_query, encoded_mention)
+
         # Separate `graph` into edge tensor and edge relation type tensor
         edge_index = graph[[0, 1], :]
-        edge_type  = graph[2, :]
+        edge_type = graph[2, :]
 
         x = query_aware_mentions
         rgcn_layer_outputs = []  # Holds the output feature tensor from each R-GCN layer
@@ -317,8 +300,6 @@
 
         out = self.out(x)  # N x 1
         return out
-        
->>>>>>> f3acea47
 
     # TODO (John): This will likely be removed unless we return to BiLSTM encoders
     '''
