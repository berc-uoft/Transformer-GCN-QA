import torch
<<<<<<< HEAD
from torch import nn
from torch_geometric.nn import RGCNConv

import spacy
from pytorch_pretrained_bert import BertModel, BertTokenizer

from .constants import CLS, PAD, PRETRAINED_BERT_MODELS, SEP, SPACY_MODEL
=======
from pytorch_pretrained_bert import BertModel
from pytorch_pretrained_bert import BertTokenizer
from torch import nn
from torch_geometric.nn import RGCNConv

from .constants import CLS
from .constants import PAD
from .constants import PRETRAINED_BERT_MODELS
from .constants import SEP
from .constants import SPACY_MODEL
>>>>>>> e4a43d57
from .utils import model_utils


class BERT(object):
    """A pre-trained BERT model which can be used to assign embeddings to tokenized text.

    Attributes:
        pretrained_model (str): Name of pretrained BERT model to load. Must be in
        `PRETRAINED_BERT_MODELS`.

    Raises:
        ValueError if `pretrained_model` not in `PRETRAINED_BERT_MODELS`.
    """
    def __init__(self, pretrained_model='bert-base-uncased'):
        if pretrained_model not in PRETRAINED_BERT_MODELS:
            err_msg = ("Expected `pretrained_model` to be one of {}."
                       " Got: {}".format(', '.join(PRETRAINED_BERT_MODELS), pretrained_model))
            raise ValueError(err_msg)

        # Load pre-trained model & tokenizer (vocabulary)
        self.tokenizer = BertTokenizer.from_pretrained(pretrained_model)
        self.model = BertModel.from_pretrained(pretrained_model)

        # Place the model on a CUDA device if avaliable
        self.device, self.n_gpus = model_utils.get_device(self.model)

    def predict_on_tokens(self, tokens, only_cls=False):
        """Uses `self.tokenizer` and `self.model` to run a prediction step on `tokens`.

        Using the pre-trained BERT tokenizer (`self.tokenizer`) and the pre-trained BERT model
        (`self.model), runs a prediction step on a list of lists representing tokenized sentences
        (`tokens`). Returns the a tensor containing the hidden state of the last layer in
        `self.model`, which corresponds to a contextualized token embedding for each token in
        `text`.

        Args:
            tokens (list): List of lists containing tokenized sentences.
            only_cls (bool): If True, a tensor of shape (len(tokens) x 768) is returned,
                corresponding to the output of the final layer of BERT on the special sentence
                classification token (`CLS`) for each sentence in `tokens`. This can be thought of
                as a summary of the input sentence. Otherwise, a tensor of the same shape as
                `tokens` is returned. Defaults to False.

        Returns:
            A Tensor, containing the hidden states of the last layer in `self.model`, which
            corresponds to a contextualized token embedding for each token in `text` if `only_cls`
            is False, otherwise a tensor of shape (len(tokens) x 768) corresponding to the hidden
            state of the last layer in `self.model` for the special sentence classification token
            (`CLS`).
        """
        indexed_tokens, attention_masks, orig_to_bert_tok_map = self.process_tokenized_input(tokens)

        # Predict hidden states features for each layer
        with torch.no_grad():
            encoded_output, _ = self.model(indexed_tokens,
                                           token_type_ids=torch.zeros_like(indexed_tokens),
                                           attention_mask=attention_masks,
                                           output_all_encoded_layers=False)

        # If only_cls, return only the embedding from the special classfication token
        if only_cls:
            encoded_output = encoded_output[:, 0, :]

        return encoded_output, orig_to_bert_tok_map

    def process_tokenized_input(self, tokens):
        """Processes tokenized sentences (`tokens`) for inference with BERT.

        Given `tokens`, a list of list representing tokenized sentences, processes the tokens
        and returns a three-tuple of token indices, attention masks and an original token to BERT
        token map. The token indices and attention masks can be used for inference with BERT. The
        original token to BERT token map is a determinisitc mapping for each token in `tokens`
        to the returned, token indices (note this is required as the tokenization process creates
        sub-tokens).

        Returns:
            A three-tuple of token indices, attention masks, and a original token to BERT token map.
        """
        # Tokenize input
        bert_tokens, orig_to_bert_tok_map = self._wordpiece_tokenization(tokens)

        # Pad the sequences
        max_sent = len(max(bert_tokens, key=len))
        bert_tokens = [sent + [PAD] * (max_sent - len(sent)) for sent in bert_tokens]

        # Generate attention masks for pad values
        attention_masks = [[int(token == PAD) for token in sent] for sent in bert_tokens]

        # Convert token to vocabulary indices
        indexed_tokens = [self.tokenizer.convert_tokens_to_ids(sent) for sent in bert_tokens]

        # Convert inputs to PyTorch tensors, put them on same device as model
        indexed_tokens = torch.tensor(indexed_tokens).to(self.device)
        attention_masks = torch.tensor(attention_masks).to(self.device)

        # Sanity check
        assert indexed_tokens.shape == attention_masks.shape

        return indexed_tokens, attention_masks, orig_to_bert_tok_map

    def _wordpiece_tokenization(self, orig_tokens):
        """WordPiece tokenize pre-tokenized text (`orig_tokens`) for inference with BERT.

        Given a list of lists representing pre-tokenized sentences, tokenizes each token with the
        WordPiece tokenizer associated with this BERT model
        (`self.self.tokenizer.wordpiece_tokenizer`) and appends the classication token
        and sentence seperater token, `CLS` and `SEP`, to the beginning and end of the sequence
        respectively. Additionaly, maintains a determinisitc mapping for each token in `orig_tokens`
        to the returned, WordPiece tokenized tokens.

        Returns:
            A two-tuple containing WordPiece tokenized tokens from `orig_tokens` and a deterministic
            mapping for each index in `orig_tokens` to an index in the returned WordPiece tokens.

        Resources:
            - https://github.com/google-research/bert/blob/master/README.md#tokenization
        """
        bert_tokens = []
        orig_to_bert_tok_map = []

        for sent in orig_tokens:
            bert_tokens.append([CLS])
            orig_to_bert_tok_map.append([])
            for orig_token in sent:
                orig_to_bert_tok_map[-1].append(len(bert_tokens[-1]))
                bert_tokens[-1].extend(self.tokenizer.wordpiece_tokenizer.tokenize(orig_token))
            bert_tokens[-1].append(SEP)

        return bert_tokens, orig_to_bert_tok_map


class TransformerGCNQA(nn.Module):
    """An end-to-end neural question answering achitecture based on transformers and GCNs.

    Attributes:
        nlp (spacy.lang): Optional, SpaCy language model. If None, loads `constants.SPACY_MODEL`.
            Defaults to None.
    """
    def __init__(self, batch_size, n_rgcn_layers=7, rgcn_size=768, n_rgcn_bases=10, nlp=None):
        super().__init__()

        # an object for processing natural language
        self.nlp = nlp if nlp else spacy.load(SPACY_MODEL)

        # BERT instance associated with this model
        self.bert = BERT()

        # hyperparameters of the model
        self.batch_size = batch_size
        self.n_rgcn_layers = n_rgcn_layers
        self.rgcn_size = rgcn_size
        self.n_rgcn_bases = n_rgcn_bases  # TODO: figure out a good number for this, 10 is a guess

        # layers of the model
<<<<<<< HEAD
        self.mention_encoder = torch.nn.LSTM(input_size=768,
                                             hidden_size=384,
                                             num_layers=1,
                                             dropout=0.3,
                                             bidirectional=True)

        self.fc = nn.Linear(1536, self.rgcn_size)
=======
        self.fc_1 = nn.Linear(1536, 512)
>>>>>>> e4a43d57

        # Instantiate R-GCN layers
        self.rgcn_layers = []
        for _ in range(self.n_rgcn_layers):
            self.rgcn_layers.append(RGCNConv(self.rgcn_size, self.rgcn_size, 4, self.n_rgcn_bases))

        # Add R-GCN layers to model
        for i, layer in enumerate(self.rgcn_layers):
            self.add_module('RGCN_{}'.format(i), layer)

        # Final affine transform.
        self.out = nn.Linear(self.rgcn_size + 768, 1)

    def encode_query(self, query):
        """Encodes a query (`query`) using BERT (`self.bert`).

        Reorganizes the query into a subject-verb statment and embeds it using the
        loaded and pre-trained BERT model (`self.bert`). The embedding assigned to the [CLS] token
        (`constants.CLS`) by BERT is taken as the encoded query.

        Args:
            query (str): A string representing the input query from Wiki- or MedHop.

        Returns:
            A tensor of size 768 containing the encoded query.
        """
        # Reorganize query into a subject-verb arrangement
        query_sv = ' '.join(query.split(' ')[1:] + query.split(' ')[0].split('_'))

        # Get everything we need for inference with BERT
        indexed_tokens, attention_masks, _ = \
            self.bert.process_tokenized_input([[token.text for token in self.nlp(query_sv)]])

        # Push the query through BERT
        query_encoding, _ = self.bert.model(indexed_tokens,
                                            token_type_ids=torch.zeros_like(indexed_tokens),
                                            attention_mask=attention_masks,
                                            output_all_encoded_layers=False)

        # Use the embedding assigned to the [CLS] token as the encoded query
        query_encoding = query_encoding.squeeze(0)[0, :]

        return query_encoding

    def encode_query_aware_mentions(self, encoded_query, encoded_mentions):
        """Returns the query aware mention encodings.

        Concatenates the encoded query (`encoded_query`) and encoded mentions (`encoded_mentions`)
        and pushes the resulting tensor through a dense layer (`self.fc_1`) to return the
        query aware mention encodings.

        Args:
            encoded_query (torch.Tensor): A tensor of shape 768, containing the encoded query.
            encoded_mentions (torch.Tensor): A tensor of shape (n x 768), containing the encoded
                mentions.

        Returns:
            The query aware mention encodings, derived by concatenating the encoded query with
            each encoded mention and pushing the resulting tensor through a dense layer
            (`self.fc_1`).
        """
        num_mentions = encoded_mentions.shape[0]

        concat_encodings = \
            torch.cat((encoded_query.expand(num_mentions, -1), encoded_mentions), dim=-1)

        # Push concatenated query and mention encodings through fc layer followed by leaky ReLU
        # activation to get our query_aware_mention_encoding
        query_aware_mention_encoding = nn.LeakyReLU(self.fc_1(concat_encodings))

        return query_aware_mention_encoding

    def forward(self, query, encoded_mention, graph):
        """Hook for the forward pass of the model.

        Args:
            query (str): A string representing the input query from Wiki- or MedHop.
            encoded_mentions (torch.Tensor): A tensor of encoded mentions, of shape
                (num of encoded mentions x 768).
        """
        encoded_query = self.encode_query(query)

        query_aware_mentions = self.encode_query_aware_mentions(encoded_query, encoded_mention)

        x = self.fc(query_aware_mentions)

        # Separate `graph` into edge tensor and edge relation type tensor
        edge_index = graph[[0, 1], :]
        edge_type = graph[2, :]

        rgcn_layer_outputs = []  # Holds the output feature tensor from each R-GCN layer
        for layer in self.rgcn_layers:
            x = layer(x, edge_index, edge_type)
            # Can add NL activations here if we want
            rgcn_layer_outputs.append(x)

        # Sum outputs from each R-GCN layer
        x = torch.sum(torch.stack(rgcn_layer_outputs), dim=0)  # N x self.rgcn_size

<<<<<<< HEAD
        # Concatenate summed R-GCN output with query
        x_query_cat = torch.cat([x, encoded_query.expand((len(x), -1))], dim=-1)

        out = self.out(x_query_cat)  # N x 1
        return out

    def _get_forward_backward_hidden_states(self, hn, lstm, batch_size):
        """Helper function that returns the final forward/backward hidden states from `hn` given the
        LSTM that produced them (`lstm`).
        """
        # Reshape it in order to be able to extract final forward/backward hidden states
        num_layers = lstm.num_layers
        num_directions = 2 if lstm.bidirectional else 1
        hidden_size = lstm.hidden_size

        hn = hn.view(num_layers, num_directions, batch_size, hidden_size)

        final_forward_hidden_state = hn[-1, 0, :, :]
        final_backward_hidden_state = hn[-1, -1, :, :]

        return final_forward_hidden_state, final_backward_hidden_state
=======
        out = self.out(x)  # N x 1
        return out
>>>>>>> e4a43d57
<|MERGE_RESOLUTION|>--- conflicted
+++ resolved
@@ -1,13 +1,5 @@
+import spacy
 import torch
-<<<<<<< HEAD
-from torch import nn
-from torch_geometric.nn import RGCNConv
-
-import spacy
-from pytorch_pretrained_bert import BertModel, BertTokenizer
-
-from .constants import CLS, PAD, PRETRAINED_BERT_MODELS, SEP, SPACY_MODEL
-=======
 from pytorch_pretrained_bert import BertModel
 from pytorch_pretrained_bert import BertTokenizer
 from torch import nn
@@ -18,7 +10,6 @@
 from .constants import PRETRAINED_BERT_MODELS
 from .constants import SEP
 from .constants import SPACY_MODEL
->>>>>>> e4a43d57
 from .utils import model_utils
 
 
@@ -173,7 +164,6 @@
         self.n_rgcn_bases = n_rgcn_bases  # TODO: figure out a good number for this, 10 is a guess
 
         # layers of the model
-<<<<<<< HEAD
         self.mention_encoder = torch.nn.LSTM(input_size=768,
                                              hidden_size=384,
                                              num_layers=1,
@@ -181,9 +171,6 @@
                                              bidirectional=True)
 
         self.fc = nn.Linear(1536, self.rgcn_size)
-=======
-        self.fc_1 = nn.Linear(1536, 512)
->>>>>>> e4a43d57
 
         # Instantiate R-GCN layers
         self.rgcn_layers = []
@@ -283,7 +270,6 @@
         # Sum outputs from each R-GCN layer
         x = torch.sum(torch.stack(rgcn_layer_outputs), dim=0)  # N x self.rgcn_size
 
-<<<<<<< HEAD
         # Concatenate summed R-GCN output with query
         x_query_cat = torch.cat([x, encoded_query.expand((len(x), -1))], dim=-1)
 
@@ -304,8 +290,4 @@
         final_forward_hidden_state = hn[-1, 0, :, :]
         final_backward_hidden_state = hn[-1, -1, :, :]
 
-        return final_forward_hidden_state, final_backward_hidden_state
-=======
-        out = self.out(x)  # N x 1
-        return out
->>>>>>> e4a43d57
+        return final_forward_hidden_state, final_backward_hidden_state